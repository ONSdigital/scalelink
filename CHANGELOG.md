--- conflicted
+++ resolved
@@ -14,11 +14,7 @@
   `pull_request_workflow.yaml`, `increment_version_workflow.yaml`.
 - Various documentation files: `README.md`, `CODEOWNERS`, `pull_request_template.md`, `CHANGELOG.md`,
   `CONTRIBUTING.md`, `branch_and_deploy_guide.md`, `setup.cfg`.
-<<<<<<< HEAD
-- Various Dependabot updates.
-=======
 - Various Dependabot updates, primarily to ensure package versions are up-to-date.
->>>>>>> 7418c3b7
 
 ### Changed
 
