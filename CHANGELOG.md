--- conflicted
+++ resolved
@@ -14,11 +14,7 @@
   GitHub Action workflow files such as `pull_request_workflow.yaml`, `increment_version_workflow.yaml`.
 - Various documentation files: `README.md`, `CODEOWNERS`, `pull_request_template.md`, `CHANGELOG.md`,
   `CONTRIBUTING.md`, `branch_and_deploy_guide.md`, `setup.cfg`.
-<<<<<<< HEAD
-- Dependabot updates.
-=======
-- Various Dependabot updates, primarily to ensure package versions, GitHub Actions, etc. are up-to-date.
->>>>>>> 4f003bfc
+- Various Dependabot updates, primarily to ensure package versions, etc. are up-to-date.
 
 ### Changed
 
