--- conflicted
+++ resolved
@@ -22,13 +22,6 @@
 ### Added
 
 - The `scalelink` and `tests` folders.
-<<<<<<< HEAD
-- Various helper files: `.gitignore`, `pyproject.toml`, `setup.cfg`, `setup.py`, `.pre-commit-config.yaml`,
-  `dependabot.yml`, `pull_request_workflow.yaml`, `increment_version_workflow.yaml`.
-- Various documentation files: `README.md`, `CODEOWNERS`, `pull_request_template.md`, `CHANGELOG.md`,
-  `CONTRIBUTING.md`, `branch_and_deploy_guide.md`, `setup.cfg`.
-- Various Dependabot updates, primarily to ensure package versions, GitHub Actions, etc. are up-to-date.
-=======
 - Various helper files:
   - Git: `.gitignore`, `pull_request_template.md`.
   - Packaging: `pyproject.toml`, `setup.cfg`, `setup.py`.
@@ -40,7 +33,6 @@
   - Guidance: `branch_and_deploy_guide.md`.
 - Various Dependabot updates, primarily to ensure package versions, GitHub Actions etc.
   are up-to-date.
->>>>>>> 68e4392a
 
 ### Changed
 
